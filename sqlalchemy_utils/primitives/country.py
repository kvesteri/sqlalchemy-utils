from __future__ import annotations

from functools import total_ordering
from typing import Any, Union

from .. import i18n
from ..utils import str_coercible


@total_ordering
@str_coercible
class Country:
    """
    Country class wraps a 2 to 3 letter country code. It provides various
    convenience properties and methods.

    ::

        from babel import Locale
        from sqlalchemy_utils import Country, i18n


        # First lets add a locale getter for testing purposes
        i18n.get_locale = lambda: Locale('en')


        Country('FI').name  # Finland
        Country('FI').code  # FI

        Country(Country('FI')).code  # 'FI'

    Country always validates the given code if you use at least the optional
    dependency list 'babel', otherwise no validation are performed.

    ::

        Country(None)  # raises TypeError

        Country('UnknownCode')  # raises ValueError


    Country supports equality operators.

    ::

        Country('FI') == Country('FI')
        Country('FI') != Country('US')


    Country objects are hashable.


    ::

        assert hash(Country('FI')) == hash('FI')

    """
    def __init__(self, code_or_country: Union[Country, str]) -> None:
        if isinstance(code_or_country, Country):
            self.code = code_or_country.code
        elif isinstance(code_or_country, str):
            self.validate(code_or_country)
            self.code = code_or_country
        else:
            raise TypeError(
                "Country() argument must be a string or a country, not '{}'"
                .format(
                    type(code_or_country).__name__
                )
            )

    @property
    def name(self) -> str:
        return i18n.get_locale().territories[self.code]

    @classmethod
    def validate(self, code: str) -> None:
        try:
            i18n.babel.Locale('en').territories[code]
        except KeyError:
            raise ValueError(
                f'Could not convert string to country code: {code}'
            )
        except AttributeError:
            # As babel is optional, we may raise an AttributeError accessing it
            pass

    def __eq__(self, other: Any) -> bool:
        if isinstance(other, Country):
            return self.code == other.code
        elif isinstance(other, str):
            return self.code == other
        else:
            return NotImplemented

    def __hash__(self) -> int:
        return hash(self.code)

    def __ne__(self, other: Any) -> bool:
        return not (self == other)

    def __lt__(self, other: Union[Country, str]) -> bool:
        if isinstance(other, Country):
            return self.code < other.code
        elif isinstance(other, str):
            return self.code < other
        return NotImplemented

<<<<<<< HEAD
    def __repr__(self) -> str:
        return '%s(%r)' % (self.__class__.__name__, self.code)
=======
    def __repr__(self):
        return f'{self.__class__.__name__}({self.code!r})'
>>>>>>> 0f8933ec

    def __unicode__(self) -> str:
        return self.name<|MERGE_RESOLUTION|>--- conflicted
+++ resolved
@@ -106,13 +106,8 @@
             return self.code < other
         return NotImplemented
 
-<<<<<<< HEAD
-    def __repr__(self) -> str:
-        return '%s(%r)' % (self.__class__.__name__, self.code)
-=======
     def __repr__(self):
         return f'{self.__class__.__name__}({self.code!r})'
->>>>>>> 0f8933ec
 
     def __unicode__(self) -> str:
         return self.name