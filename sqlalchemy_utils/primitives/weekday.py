from __future__ import annotations

from functools import total_ordering
from typing import Any

from .. import i18n
from ..utils import str_coercible


@str_coercible
@total_ordering
class WeekDay:
    NUM_WEEK_DAYS: int = 7

    def __init__(self, index: int) -> None:
        if not (0 <= index < self.NUM_WEEK_DAYS):
            raise ValueError(
                "index must be between 0 and %d" % self.NUM_WEEK_DAYS
            )
        self.index = index

    def __eq__(self, other: Any) -> bool:
        if isinstance(other, WeekDay):
            return self.index == other.index
        else:
            return NotImplemented

    def __hash__(self) -> int:
        return hash(self.index)

    def __lt__(self, other: WeekDay) -> bool:
        return self.position < other.position

<<<<<<< HEAD
    def __repr__(self) -> str:
        return '%s(%r)' % (self.__class__.__name__, self.index)
=======
    def __repr__(self):
        return f'{self.__class__.__name__}({self.index!r})'
>>>>>>> 0f8933ec

    def __unicode__(self) -> str:
        return self.name

    def get_name(self, width: str = 'wide', context: str = 'format') -> str:
        names = i18n.babel.dates.get_day_names(
            width,
            context,
            i18n.get_locale()
        )
        return names[self.index]

    @property
    def name(self) -> str:
        return self.get_name()

    @property
    def position(self) -> int:
        return (
            self.index -
            i18n.get_locale().first_week_day
        ) % self.NUM_WEEK_DAYS<|MERGE_RESOLUTION|>--- conflicted
+++ resolved
@@ -31,13 +31,8 @@
     def __lt__(self, other: WeekDay) -> bool:
         return self.position < other.position
 
-<<<<<<< HEAD
-    def __repr__(self) -> str:
-        return '%s(%r)' % (self.__class__.__name__, self.index)
-=======
     def __repr__(self):
         return f'{self.__class__.__name__}({self.index!r})'
->>>>>>> 0f8933ec
 
     def __unicode__(self) -> str:
         return self.name
