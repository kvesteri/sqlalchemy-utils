import itertools
import os
from collections.abc import Mapping, Sequence
from copy import copy

import sqlalchemy as sa
from sqlalchemy.engine.url import make_url
from sqlalchemy.exc import OperationalError, ProgrammingError

from ..utils import starts_with
from .orm import quote


def escape_like(string, escape_char="*"):
    """
    Escape the string paremeter used in SQL LIKE expressions.

    ::

        from sqlalchemy_utils import escape_like


        query = session.query(User).filter(
            User.name.ilike(escape_like('John'))
        )


    :param string: a string to escape
    :param escape_char: escape character
    """
    return (
        string.replace(escape_char, escape_char * 2)
        .replace("%", escape_char + "%")
        .replace("_", escape_char + "_")
    )


def json_sql(value, scalars_to_json=True):
    """
    Convert python data structures to PostgreSQL specific SQLAlchemy JSON
    constructs. This function is extremly useful if you need to build
    PostgreSQL JSON on python side.

    .. note::

        This function needs PostgreSQL >= 9.4

    Scalars are converted to to_json SQLAlchemy function objects

    ::

        json_sql(1)     # Equals SQL: to_json(1)

        json_sql('a')   # to_json('a')


    Mappings are converted to json_build_object constructs

    ::

        json_sql({'a': 'c', '2': 5})  # json_build_object('a', 'c', '2', 5)


    Sequences (other than strings) are converted to json_build_array constructs

    ::

        json_sql([1, 2, 3])  # json_build_array(1, 2, 3)


    You can also nest these data structures

    ::

        json_sql({'a': [1, 2, 3]})
        # json_build_object('a', json_build_array[1, 2, 3])


    :param value:
        value to be converted to SQLAlchemy PostgreSQL function constructs
    """
    scalar_convert = sa.text
    if scalars_to_json:

        def scalar_convert(a):
            return sa.func.to_json(sa.text(a))

    if isinstance(value, Mapping):
        return sa.func.json_build_object(
            *(
                json_sql(v, scalars_to_json=False)
                for v in itertools.chain(*value.items())
            )
        )
    elif isinstance(value, str):
        return scalar_convert(f"'{value}'")
    elif isinstance(value, Sequence):
        return sa.func.json_build_array(
            *(json_sql(v, scalars_to_json=False) for v in value)
        )
    elif isinstance(value, (int, float)):
        return scalar_convert(str(value))
    return value


def jsonb_sql(value, scalars_to_jsonb=True):
    """
    Convert python data structures to PostgreSQL specific SQLAlchemy JSONB
    constructs. This function is extremly useful if you need to build
    PostgreSQL JSONB on python side.

    .. note::

        This function needs PostgreSQL >= 9.4

    Scalars are converted to to_jsonb SQLAlchemy function objects

    ::

        jsonb_sql(1)     # Equals SQL: to_jsonb(1)

        jsonb_sql('a')   # to_jsonb('a')


    Mappings are converted to jsonb_build_object constructs

    ::

        jsonb_sql({'a': 'c', '2': 5})  # jsonb_build_object('a', 'c', '2', 5)


    Sequences (other than strings) converted to jsonb_build_array constructs

    ::

        jsonb_sql([1, 2, 3])  # jsonb_build_array(1, 2, 3)


    You can also nest these data structures

    ::

        jsonb_sql({'a': [1, 2, 3]})
        # jsonb_build_object('a', jsonb_build_array[1, 2, 3])


    :param value:
        value to be converted to SQLAlchemy PostgreSQL function constructs
    :boolean jsonbb:
        Flag to alternatively convert the return with a to_jsonb construct
    """
    scalar_convert = sa.text
    if scalars_to_jsonb:

        def scalar_convert(a):
            return sa.func.to_jsonb(sa.text(a))

    if isinstance(value, Mapping):
        return sa.func.jsonb_build_object(
            *(
                jsonb_sql(v, scalars_to_jsonb=False)
                for v in itertools.chain(*value.items())
            )
        )
    elif isinstance(value, str):
        return scalar_convert(f"'{value}'")
    elif isinstance(value, Sequence):
        return sa.func.jsonb_build_array(
            *(jsonb_sql(v, scalars_to_jsonb=False) for v in value)
        )
    elif isinstance(value, (int, float)):
        return scalar_convert(str(value))
    return value


def has_index(column_or_constraint):
    """
    Return whether or not given column or the columns of given foreign key
    constraint have an index. A column has an index if it has a single column
    index or it is the first column in compound column index.

    A foreign key constraint has an index if the constraint columns are the
    first columns in compound column index.

    :param column_or_constraint:
        SQLAlchemy Column object or SA ForeignKeyConstraint object

    .. versionadded: 0.26.2

    .. versionchanged: 0.30.18
        Added support for foreign key constaints.

    ::

        from sqlalchemy_utils import has_index


        class Article(Base):
            __tablename__ = 'article'
            id = sa.Column(sa.Integer, primary_key=True)
            title = sa.Column(sa.String(100))
            is_published = sa.Column(sa.Boolean, index=True)
            is_deleted = sa.Column(sa.Boolean)
            is_archived = sa.Column(sa.Boolean)

            __table_args__ = (
                sa.Index('my_index', is_deleted, is_archived),
            )


        table = Article.__table__

        has_index(table.c.is_published) # True
        has_index(table.c.is_deleted)   # True
        has_index(table.c.is_archived)  # False


    Also supports primary key indexes

    ::

        from sqlalchemy_utils import has_index


        class ArticleTranslation(Base):
            __tablename__ = 'article_translation'
            id = sa.Column(sa.Integer, primary_key=True)
            locale = sa.Column(sa.String(10), primary_key=True)
            title = sa.Column(sa.String(100))


        table = ArticleTranslation.__table__

        has_index(table.c.locale)   # False
        has_index(table.c.id)       # True


    This function supports foreign key constraints as well

    ::


        class User(Base):
            __tablename__ = 'user'
            first_name = sa.Column(sa.Unicode(255), primary_key=True)
            last_name = sa.Column(sa.Unicode(255), primary_key=True)

        class Article(Base):
            __tablename__ = 'article'
            id = sa.Column(sa.Integer, primary_key=True)
            author_first_name = sa.Column(sa.Unicode(255))
            author_last_name = sa.Column(sa.Unicode(255))
            __table_args__ = (
                sa.ForeignKeyConstraint(
                    [author_first_name, author_last_name],
                    [User.first_name, User.last_name]
                ),
                sa.Index(
                    'my_index',
                    author_first_name,
                    author_last_name
                )
            )

        table = Article.__table__
        constraint = list(table.foreign_keys)[0].constraint

        has_index(constraint)  # True
    """
    table = column_or_constraint.table
    if not isinstance(table, sa.Table):
        raise TypeError(
            "Only columns belonging to Table objects are supported. Given "
            "column belongs to %r." % table
        )
    primary_keys = table.primary_key.columns.values()
    if isinstance(column_or_constraint, sa.ForeignKeyConstraint):
        columns = list(column_or_constraint.columns.values())
    else:
        columns = [column_or_constraint]

    return (primary_keys and starts_with(primary_keys, columns)) or any(
        starts_with(index.columns.values(), columns) for index in table.indexes
    )


def has_unique_index(column_or_constraint):
    """
    Return whether or not given column or given foreign key constraint has a
    unique index.

    A column has a unique index if it has a single column primary key index or
    it has a single column UniqueConstraint.

    A foreign key constraint has a unique index if the columns of the
    constraint are the same as the columns of table primary key or the coluns
    of any unique index or any unique constraint of the given table.

    :param column: SQLAlchemy Column object

    .. versionadded: 0.27.1

    .. versionchanged: 0.30.18
        Added support for foreign key constaints.

        Fixed support for unique indexes (previously only worked for unique
        constraints)

    ::

        from sqlalchemy_utils import has_unique_index


        class Article(Base):
            __tablename__ = 'article'
            id = sa.Column(sa.Integer, primary_key=True)
            title = sa.Column(sa.String(100))
            is_published = sa.Column(sa.Boolean, unique=True)
            is_deleted = sa.Column(sa.Boolean)
            is_archived = sa.Column(sa.Boolean)


        table = Article.__table__

        has_unique_index(table.c.is_published) # True
        has_unique_index(table.c.is_deleted)   # False
        has_unique_index(table.c.id)           # True


    This function supports foreign key constraints as well

    ::


        class User(Base):
            __tablename__ = 'user'
            first_name = sa.Column(sa.Unicode(255), primary_key=True)
            last_name = sa.Column(sa.Unicode(255), primary_key=True)

        class Article(Base):
            __tablename__ = 'article'
            id = sa.Column(sa.Integer, primary_key=True)
            author_first_name = sa.Column(sa.Unicode(255))
            author_last_name = sa.Column(sa.Unicode(255))
            __table_args__ = (
                sa.ForeignKeyConstraint(
                    [author_first_name, author_last_name],
                    [User.first_name, User.last_name]
                ),
                sa.Index(
                    'my_index',
                    author_first_name,
                    author_last_name,
                    unique=True
                )
            )

        table = Article.__table__
        constraint = list(table.foreign_keys)[0].constraint

        has_unique_index(constraint)  # True


    :raises TypeError: if given column does not belong to a Table object
    """
    table = column_or_constraint.table
    if not isinstance(table, sa.Table):
        raise TypeError(
            "Only columns belonging to Table objects are supported. Given "
            "column belongs to %r." % table
        )
    primary_keys = list(table.primary_key.columns.values())
    if isinstance(column_or_constraint, sa.ForeignKeyConstraint):
        columns = list(column_or_constraint.columns.values())
    else:
        columns = [column_or_constraint]

    return (
        (columns == primary_keys)
        or any(
            columns == list(constraint.columns.values())
            for constraint in table.constraints
            if isinstance(constraint, sa.sql.schema.UniqueConstraint)
        )
        or any(
            columns == list(index.columns.values())
            for index in table.indexes
            if index.unique
        )
    )


def is_auto_assigned_date_column(column):
    """
    Returns whether or not given SQLAlchemy Column object's is auto assigned
    DateTime or Date.

    :param column: SQLAlchemy Column object
    """
    return (
        isinstance(column.type, sa.DateTime) or isinstance(column.type, sa.Date)
    ) and (
        column.default
        or column.server_default
        or column.onupdate
        or column.server_onupdate
    )


def _set_url_database(url: sa.engine.url.URL, database):
    """Set the database of an engine URL.

    :param url: A SQLAlchemy engine URL.
    :param database: New database to set.

    """
    if hasattr(url, "_replace"):
        # Cannot use URL.set() as database may need to be set to None.
        ret = url._replace(database=database)
    else:  # SQLAlchemy <1.4
        url = copy(url)
        url.database = database
        ret = url
    assert ret.database == database, ret
    return ret


def _get_scalar_result(engine, sql):
    with engine.begin() as conn:
        return conn.scalar(sql)


def _sqlite_file_exists(database):
    if not os.path.isfile(database) or os.path.getsize(database) < 100:
        return False

    with open(database, "rb") as f:
        header = f.read(100)

    return header[:16] == b"SQLite format 3\x00"


def database_exists(url):
    """Check if a database exists.

    :param url: A SQLAlchemy engine URL.

    Performs backend-specific testing to quickly determine if a database
    exists on the server. ::

        database_exists('postgresql://postgres@localhost/name')  #=> False
        create_database('postgresql://postgres@localhost/name')
        database_exists('postgresql://postgres@localhost/name')  #=> True

    Supports checking against a constructed URL as well. ::

        engine = create_engine('postgresql://postgres@localhost/name')
        database_exists(engine.url)  #=> False
        create_database(engine.url)
        database_exists(engine.url)  #=> True

    """

    url = make_url(url)
    database = url.database
    dialect_name = url.get_dialect().name
    engine = None
    try:
        if dialect_name == "postgresql":
            text = "SELECT 1 FROM pg_database WHERE datname='%s'" % database
            for db in (database, "postgres", "template1", "template0", None):
                url = _set_url_database(url, database=db)
                engine = sa.create_engine(url)
                try:
                    return bool(_get_scalar_result(engine, sa.text(text)))
                except (ProgrammingError, OperationalError):
                    pass
            return False

        elif dialect_name == "mysql":
            url = _set_url_database(url, database=None)
            engine = sa.create_engine(url)
            text = (
                "SELECT SCHEMA_NAME FROM INFORMATION_SCHEMA.SCHEMATA "
                "WHERE SCHEMA_NAME = '%s'" % database
            )
            return bool(_get_scalar_result(engine, sa.text(text)))

        elif dialect_name == "sqlite":
            url = _set_url_database(url, database=None)
            engine = sa.create_engine(url)
            if database:
                return database == ":memory:" or _sqlite_file_exists(database)
            else:
                # The default SQLAlchemy database is in memory, and :memory: is
                # not required, thus we should support that use case.
                return True
        else:
            text = "SELECT 1"
            try:
                engine = sa.create_engine(url)
                return bool(_get_scalar_result(engine, sa.text(text)))
            except (ProgrammingError, OperationalError):
                return False
    finally:
        if engine:
            engine.dispose()


def create_database(url, encoding="utf8", template=None, default_db=None):
    """Issue the appropriate CREATE DATABASE statement.

    :param url: A SQLAlchemy engine URL.
    :param encoding: The encoding to create the database as.
    :param template:
        The name of the template from which to create the new database. At the
        moment only supported by PostgreSQL driver.

    To create a database, you can pass a simple URL that would have
    been passed to ``create_engine``. ::

        create_database('postgresql://postgres@localhost/name')

    You may also pass the url from an existing engine. ::

        create_database(engine.url)

    Has full support for mysql, postgres, and sqlite. In theory,
    other database engines should be supported.
    """

    url = make_url(url)
    database = url.database
    dialect_name = url.get_dialect().name
    dialect_driver = url.get_dialect().driver

    if default_db == None:
        if dialect_name == "postgresql":
            url = _set_url_database(url, database="postgres")
        elif dialect_name == "mssql":
            url = _set_url_database(url, database="master")
        elif dialect_name == "cockroachdb":
            url = _set_url_database(url, database="defaultdb")
        elif not dialect_name == "sqlite":
            url = _set_url_database(url, database=None)
    else:
        url = _set_url_database(url, database=default_db)

    if (dialect_name == "mssql" and dialect_driver in {"pymssql", "pyodbc"}) or (
        dialect_name == "postgresql"
        and dialect_driver in {"asyncpg", "pg8000", "psycopg2", "psycopg2cffi"}
    ):
        engine = sa.create_engine(url, isolation_level="AUTOCOMMIT")
    else:
        engine = sa.create_engine(url)

    if dialect_name == "postgresql":
        if not template:
            template = "template1"

<<<<<<< HEAD
        text = "CREATE DATABASE {0} ENCODING '{1}' TEMPLATE {2}".format(
            quote(engine, database), encoding, quote(engine, template)
=======
        text = "CREATE DATABASE {} ENCODING '{}' TEMPLATE {}".format(
            quote(engine, database),
            encoding,
            quote(engine, template)
>>>>>>> 5d26ee12
        )

        with engine.begin() as connection:
            connection.execute(sa.text(text))

<<<<<<< HEAD
    elif dialect_name == "mysql":
        text = "CREATE DATABASE {0} CHARACTER SET = '{1}'".format(
            quote(engine, database), encoding
=======
    elif dialect_name == 'mysql':
        text = "CREATE DATABASE {} CHARACTER SET = '{}'".format(
            quote(engine, database),
            encoding
>>>>>>> 5d26ee12
        )
        with engine.begin() as connection:
            connection.execute(sa.text(text))

    elif dialect_name == "sqlite" and database != ":memory:":
        if database:
            with engine.begin() as connection:
                connection.execute(sa.text("CREATE TABLE DB(id int);"))
                connection.execute(sa.text("DROP TABLE DB;"))

    else:
<<<<<<< HEAD
        text = "CREATE DATABASE {0}".format(quote(engine, database))
=======
        text = f'CREATE DATABASE {quote(engine, database)}'
>>>>>>> 5d26ee12
        with engine.begin() as connection:
            connection.execute(sa.text(text))

    engine.dispose()


def drop_database(url):
    """Issue the appropriate DROP DATABASE statement.

    :param url: A SQLAlchemy engine URL.

    Works similar to the :ref:`create_database` method in that both url text
    and a constructed url are accepted. ::

        drop_database('postgresql://postgres@localhost/name')
        drop_database(engine.url)

    """

    url = make_url(url)
    database = url.database
    dialect_name = url.get_dialect().name
    dialect_driver = url.get_dialect().driver

    if dialect_name == "postgresql":
        url = _set_url_database(url, database="postgres")
    elif dialect_name == "mssql":
        url = _set_url_database(url, database="master")
    elif dialect_name == "cockroachdb":
        url = _set_url_database(url, database="defaultdb")
    elif not dialect_name == "sqlite":
        url = _set_url_database(url, database=None)

    if dialect_name == "mssql" and dialect_driver in {"pymssql", "pyodbc"}:
        engine = sa.create_engine(url, connect_args={"autocommit": True})
    elif dialect_name == "postgresql" and dialect_driver in {
        "asyncpg",
        "pg8000",
        "psycopg2",
        "psycopg2cffi",
    }:
        engine = sa.create_engine(url, isolation_level="AUTOCOMMIT")
    else:
        engine = sa.create_engine(url)

    if dialect_name == "sqlite" and database != ":memory:":
        if database:
            os.remove(database)
    elif dialect_name == "postgresql":
        with engine.begin() as connection:
            # Disconnect all users from the database we are dropping.
            version = connection.dialect.server_version_info
<<<<<<< HEAD
            pid_column = "pid" if (version >= (9, 2)) else "procpid"
            text = """
            SELECT pg_terminate_backend(pg_stat_activity.%(pid_column)s)
            FROM pg_stat_activity
            WHERE pg_stat_activity.datname = '%(database)s'
            AND %(pid_column)s <> pg_backend_pid();
            """ % {
                "pid_column": pid_column,
                "database": database,
            }
            connection.execute(sa.text(text))

            # Drop the database.
            text = "DROP DATABASE {0}".format(quote(connection, database))
            connection.execute(sa.text(text))
    else:
        text = "DROP DATABASE {0}".format(quote(engine, database))
=======
            pid_column = (
                'pid' if (version >= (9, 2)) else 'procpid'
            )
            text = '''
            SELECT pg_terminate_backend(pg_stat_activity.{pid_column})
            FROM pg_stat_activity
            WHERE pg_stat_activity.datname = '{database}'
            AND {pid_column} <> pg_backend_pid();
            '''.format(pid_column=pid_column, database=database)
            connection.execute(sa.text(text))

            # Drop the database.
            text = f'DROP DATABASE {quote(connection, database)}'
            connection.execute(sa.text(text))
    else:
        text = f'DROP DATABASE {quote(engine, database)}'
>>>>>>> 5d26ee12
        with engine.begin() as connection:
            connection.execute(sa.text(text))

    engine.dispose()<|MERGE_RESOLUTION|>--- conflicted
+++ resolved
@@ -557,31 +557,18 @@
     if dialect_name == "postgresql":
         if not template:
             template = "template1"
-
-<<<<<<< HEAD
-        text = "CREATE DATABASE {0} ENCODING '{1}' TEMPLATE {2}".format(
-            quote(engine, database), encoding, quote(engine, template)
-=======
         text = "CREATE DATABASE {} ENCODING '{}' TEMPLATE {}".format(
             quote(engine, database),
             encoding,
             quote(engine, template)
->>>>>>> 5d26ee12
         )
 
         with engine.begin() as connection:
             connection.execute(sa.text(text))
-
-<<<<<<< HEAD
-    elif dialect_name == "mysql":
-        text = "CREATE DATABASE {0} CHARACTER SET = '{1}'".format(
-            quote(engine, database), encoding
-=======
     elif dialect_name == 'mysql':
         text = "CREATE DATABASE {} CHARACTER SET = '{}'".format(
             quote(engine, database),
             encoding
->>>>>>> 5d26ee12
         )
         with engine.begin() as connection:
             connection.execute(sa.text(text))
@@ -593,11 +580,7 @@
                 connection.execute(sa.text("DROP TABLE DB;"))
 
     else:
-<<<<<<< HEAD
-        text = "CREATE DATABASE {0}".format(quote(engine, database))
-=======
         text = f'CREATE DATABASE {quote(engine, database)}'
->>>>>>> 5d26ee12
         with engine.begin() as connection:
             connection.execute(sa.text(text))
 
@@ -650,25 +633,6 @@
         with engine.begin() as connection:
             # Disconnect all users from the database we are dropping.
             version = connection.dialect.server_version_info
-<<<<<<< HEAD
-            pid_column = "pid" if (version >= (9, 2)) else "procpid"
-            text = """
-            SELECT pg_terminate_backend(pg_stat_activity.%(pid_column)s)
-            FROM pg_stat_activity
-            WHERE pg_stat_activity.datname = '%(database)s'
-            AND %(pid_column)s <> pg_backend_pid();
-            """ % {
-                "pid_column": pid_column,
-                "database": database,
-            }
-            connection.execute(sa.text(text))
-
-            # Drop the database.
-            text = "DROP DATABASE {0}".format(quote(connection, database))
-            connection.execute(sa.text(text))
-    else:
-        text = "DROP DATABASE {0}".format(quote(engine, database))
-=======
             pid_column = (
                 'pid' if (version >= (9, 2)) else 'procpid'
             )
@@ -685,7 +649,6 @@
             connection.execute(sa.text(text))
     else:
         text = f'DROP DATABASE {quote(engine, database)}'
->>>>>>> 5d26ee12
         with engine.begin() as connection:
             connection.execute(sa.text(text))
 
