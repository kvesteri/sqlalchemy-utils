from __future__ import absolute_import

<<<<<<< HEAD
=======
from datetime import datetime

import six
from sqlalchemy import types

>>>>>>> 85753817
from ..exceptions import ImproperlyConfigured
from .enriched_datetime import EnrichedDateTimeType

try:
    from collections.abc import Iterable
except ImportError:  # For python 2.7 support
    from collections import Iterable

arrow = None
try:
    import arrow
except ImportError:
    pass


class ArrowType(EnrichedDateTimeType):
    """
    ArrowType provides way of saving Arrow_ objects into database. It
    automatically changes Arrow_ objects to datetime objects on the way in and
    datetime objects back to Arrow_ objects on the way out (when querying
    database). ArrowType needs Arrow_ library installed.

    .. _Arrow: http://crsmithdev.com/arrow/

    ::

        from datetime import datetime
        from sqlalchemy_utils import ArrowType
        import arrow


        class Article(Base):
            __tablename__ = 'article'
            id = sa.Column(sa.Integer, primary_key=True)
            name = sa.Column(sa.Unicode(255))
            created_at = sa.Column(ArrowType)



        article = Article(created_at=arrow.utcnow())


    As you may expect all the arrow goodies come available:

    ::


        article.created_at = article.created_at.replace(hours=-1)

        article.created_at.humanize()
        # 'an hour ago'

    """
    def __init__(self, *args, **kwargs):
        if not arrow:
            raise ImproperlyConfigured(
                "'arrow' package is required to use 'ArrowType'"
            )

        super(ArrowType, self).__init__(type="arrow", *args, **kwargs)<|MERGE_RESOLUTION|>--- conflicted
+++ resolved
@@ -1,13 +1,5 @@
 from __future__ import absolute_import
 
-<<<<<<< HEAD
-=======
-from datetime import datetime
-
-import six
-from sqlalchemy import types
-
->>>>>>> 85753817
 from ..exceptions import ImproperlyConfigured
 from .enriched_datetime import EnrichedDateTimeType
 
